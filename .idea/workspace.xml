--- conflicted
+++ resolved
@@ -4,12 +4,6 @@
     <option name="autoReloadType" value="SELECTIVE" />
   </component>
   <component name="ChangeListManager">
-<<<<<<< HEAD
-    <list default="true" id="93723480-dd8f-438c-91e6-48baa4125451" name="Changes" comment="Improve caching">
-      <change beforePath="$PROJECT_DIR$/.idea/workspace.xml" beforeDir="false" afterPath="$PROJECT_DIR$/.idea/workspace.xml" afterDir="false" />
-      <change beforePath="$PROJECT_DIR$/src/extensions/battlefront.py" beforeDir="false" afterPath="$PROJECT_DIR$/src/extensions/battlefront.py" afterDir="false" />
-      <change beforePath="$PROJECT_DIR$/src/models/game_session_manager.py" beforeDir="false" afterPath="$PROJECT_DIR$/src/models/game_session_manager.py" afterDir="false" />
-=======
     <list default="true" id="93723480-dd8f-438c-91e6-48baa4125451" name="Changes" comment="Optimisations and error handling improvements">
       <change beforePath="$PROJECT_DIR$/.idea/workspace.xml" beforeDir="false" afterPath="$PROJECT_DIR$/.idea/workspace.xml" afterDir="false" />
       <change beforePath="$PROJECT_DIR$/src/extensions/battlefront.py" beforeDir="false" afterPath="$PROJECT_DIR$/src/extensions/battlefront.py" afterDir="false" />
@@ -17,7 +11,6 @@
       <change beforePath="$PROJECT_DIR$/src/models/game_session.py" beforeDir="false" afterPath="$PROJECT_DIR$/src/models/game_session.py" afterDir="false" />
       <change beforePath="$PROJECT_DIR$/src/models/game_session_manager.py" beforeDir="false" afterPath="$PROJECT_DIR$/src/models/game_session_manager.py" afterDir="false" />
       <change beforePath="$PROJECT_DIR$/src/static/const.py" beforeDir="false" afterPath="$PROJECT_DIR$/src/static/const.py" afterDir="false" />
->>>>>>> 01c2d933
     </list>
     <option name="SHOW_DIALOG" value="false" />
     <option name="HIGHLIGHT_CONFLICTS" value="true" />
@@ -188,19 +181,7 @@
       <option name="project" value="LOCAL" />
       <updated>1750771824167</updated>
     </task>
-<<<<<<< HEAD
-    <task id="LOCAL-00012" summary="Improve caching">
-      <option name="closed" value="true" />
-      <created>1750832743987</created>
-      <option name="number" value="00012" />
-      <option name="presentableId" value="LOCAL-00012" />
-      <option name="project" value="LOCAL" />
-      <updated>1750832743987</updated>
-    </task>
-    <option name="localTasksCounter" value="13" />
-=======
     <option name="localTasksCounter" value="12" />
->>>>>>> 01c2d933
     <servers />
   </component>
   <component name="Vcs.Log.Tabs.Properties">
@@ -228,11 +209,6 @@
     <MESSAGE value="Fix interaction issues in registration, map commands added" />
     <MESSAGE value="Prep for deployment" />
     <MESSAGE value="Optimisations and error handling improvements" />
-<<<<<<< HEAD
-    <MESSAGE value="Improve caching" />
-    <option name="LAST_COMMIT_MESSAGE" value="Improve caching" />
-=======
     <option name="LAST_COMMIT_MESSAGE" value="Optimisations and error handling improvements" />
->>>>>>> 01c2d933
   </component>
 </project>